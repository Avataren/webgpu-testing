// renderer/batch.rs (Smart version)
use super::material::Material;
use crate::{
    asset::{Handle, Mesh},
    scene::components::DepthState,
    scene::transform::Transform,
};
use std::collections::HashMap;

#[derive(Debug, Clone, Copy, PartialEq, Eq, Hash)]
pub enum RenderPass {
    Opaque,      // Normal opaque geometry
    Transparent, // Alpha blended (needs sorting)
    Overlay,     // Draw last, typically with depth disabled
}

impl RenderPass {
    /// Returns true when instances in this pass should be sorted from back to
    /// front relative to the camera.  Transparent and overlay elements need
    /// back-to-front ordering so blending behaves as expected.
    pub fn requires_back_to_front_sort(self) -> bool {
        matches!(self, Self::Transparent | Self::Overlay)
    }

    /// Returns true when the pass intrinsically requires alpha blending.
    pub fn uses_alpha_blending(self) -> bool {
        matches!(self, Self::Transparent | Self::Overlay)
    }

    /// Sample count for the color attachment used by this pass.  Overlay
    /// passes are resolved directly into the swap chain, so MSAA is not used.
    pub fn color_sample_count(self, msaa_samples: u32) -> u32 {
        if matches!(self, Self::Overlay) {
            1
        } else {
            msaa_samples
        }
    }
}

/// A single renderable object instance
pub struct RenderObject {
    pub mesh: Handle<Mesh>,
    pub material: Material,
    pub transform: Transform, // Changed from Mat4
    pub depth_state: DepthState,
    pub force_overlay: bool,
}

#[derive(Debug, Clone, Copy)]
pub struct InstanceData {
    pub transform: Transform, // Changed from Mat4
}

impl InstanceData {
    pub fn new(transform: Transform, material: Material) -> Self {
        Self {
            transform,
            material,
        }
    }
}

pub struct Batch<'a> {
    pub mesh: Handle<Mesh>,
    pub pass: RenderPass,
    pub depth_state: DepthState,
    pub material: Material,
    pub instances: &'a [InstanceData],
}

/// Batching key - only splits by what ACTUALLY requires different draw calls
#[derive(Debug, Clone, PartialEq, Eq, Hash)]
struct BatchKey {
    mesh: Handle<Mesh>,
    pass: RenderPass, // Only split if different pipeline needed
    depth_state: DepthState,
    material: Material,
}

/// Collects objects and batches by pipeline requirements
pub struct RenderBatcher {
    batches: HashMap<BatchKey, Vec<InstanceData>>,
}

impl RenderBatcher {
    pub fn new() -> Self {
        Self {
            batches: HashMap::new(),
        }
    }

    /// Add an object to be rendered
    pub fn add(&mut self, obj: RenderObject) {
        // Determine which pass this object belongs to
        let pass = if obj.force_overlay {
            RenderPass::Overlay
        } else if obj.material.requires_separate_pass() {
            RenderPass::Transparent
        } else {
            RenderPass::Opaque
        };

        let key = BatchKey {
            mesh: obj.mesh,
            pass,
            depth_state: obj.depth_state,
            material: obj.material,
        };

<<<<<<< HEAD
        self.batches
            .entry(key)
            .or_default()
            .push(InstanceData::new(obj.transform, obj.material));
=======
        self.batches.entry(key).or_default().push(InstanceData {
            transform: obj.transform,
        });
>>>>>>> b75aeb54
    }

    /// Clear all batches
    pub fn clear(&mut self) {
        for batch in self.batches.values_mut() {
            batch.clear();
        }
    }

    pub fn iter(&self) -> impl Iterator<Item = Batch<'_>> {
        self.batches.iter().map(|(key, instances)| Batch {
            mesh: key.mesh,
            pass: key.pass,
            depth_state: key.depth_state,
            material: key.material,
            instances: instances.as_slice(),
        })
    }

    pub fn iter_pass(&self, pass: RenderPass) -> impl Iterator<Item = Batch<'_>> {
        self.batches.iter().filter_map(move |(key, instances)| {
            if key.pass == pass {
                Some(Batch {
                    mesh: key.mesh,
                    pass: key.pass,
                    depth_state: key.depth_state,
                    material: key.material,
                    instances: instances.as_slice(),
                })
            } else {
                None
            }
        })
    }

    /// Get all instances for a pass (useful for sorting transparent objects)
    pub fn get_pass_instances(&self, pass: RenderPass) -> Vec<&InstanceData> {
        self.batches
            .iter()
            .filter(|(key, _)| key.pass == pass)
            .flat_map(|(_, instances)| instances.iter())
            .collect()
    }

    pub fn instance_count(&self) -> usize {
        self.batches.values().map(|v| v.len()).sum()
    }

    pub fn batch_count(&self) -> usize {
        self.batches.len()
    }
}

impl Default for RenderBatcher {
    fn default() -> Self {
        Self::new()
    }
}<|MERGE_RESOLUTION|>--- conflicted
+++ resolved
@@ -108,16 +108,9 @@
             material: obj.material,
         };
 
-<<<<<<< HEAD
-        self.batches
-            .entry(key)
-            .or_default()
-            .push(InstanceData::new(obj.transform, obj.material));
-=======
         self.batches.entry(key).or_default().push(InstanceData {
             transform: obj.transform,
         });
->>>>>>> b75aeb54
     }
 
     /// Clear all batches
