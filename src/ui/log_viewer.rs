--- conflicted
+++ resolved
@@ -243,11 +243,7 @@
             );
             ui.label(RichText::new(entry.target.clone()).monospace());
         });
-<<<<<<< HEAD
-        ui.add(Label::new(entry.message.as_str()).wrap());
-=======
         ui.add(Label::new(entry.message.as_str()).wrap(true));
->>>>>>> 51c4bb21
     });
 }
 
