// scene/components.rs
// Pure hecs components - no custom entity system

use crate::asset::Handle;
use crate::asset::Mesh;
use crate::renderer::Material;
use crate::scene::Transform;
use glam::Vec3;

// ============================================================================
// Billboard Components
// ============================================================================

#[derive(Debug, Clone, Copy, PartialEq, Eq, Hash)]
pub enum BillboardOrientation {
    /// Rotate freely so the quad faces the camera.
    FaceCamera,
    /// Only rotate around the world Y axis to face the camera.
    FaceCameraYAxis,
}

#[derive(Debug, Clone, Copy, PartialEq, Eq, Hash)]
pub enum BillboardProjection {
    /// Use the scene camera's projection (default behaviour).
    Perspective,
    /// Render in a dedicated orthographic pass that treats the transform
<<<<<<< HEAD
    /// translation as screen-space units and keeps the quad axis-aligned to
    /// the screen regardless of the scene camera orientation.
=======
    /// translation as screen-space units.
>>>>>>> 04afc293
    Orthographic,
}

impl Default for BillboardProjection {
    fn default() -> Self {
        Self::Perspective
    }
}

#[derive(Debug, Clone, Copy)]
pub enum BillboardSpace {
    /// Use the transform's translation directly in world space.
    World,
    /// Treat the transform's translation as an offset in view space
    /// (x = right, y = up, z = forward).
    View { offset: Vec3 },
}

impl Default for BillboardSpace {
    fn default() -> Self {
        Self::World
    }
}

#[derive(Debug, Clone, Copy)]
pub struct Billboard {
    pub orientation: BillboardOrientation,
    pub space: BillboardSpace,
    pub lit: bool,
    pub projection: BillboardProjection,
}

impl Billboard {
    pub fn new(orientation: BillboardOrientation) -> Self {
        Self {
            orientation,
            space: BillboardSpace::World,
            lit: false,
            projection: BillboardProjection::default(),
        }
    }

    pub fn with_space(mut self, space: BillboardSpace) -> Self {
        self.space = space;
        self
    }

    pub fn with_lighting(mut self, enabled: bool) -> Self {
        self.lit = enabled;
        self
    }

    pub fn with_projection(mut self, projection: BillboardProjection) -> Self {
        self.projection = projection;
        self
    }
}

// ============================================================================
// Depth State Component
// ============================================================================

#[derive(Debug, Clone, Copy, PartialEq, Eq, Hash)]
pub struct DepthState {
    pub depth_test: bool,
    pub depth_write: bool,
}

impl DepthState {
    pub const fn new(depth_test: bool, depth_write: bool) -> Self {
        Self {
            depth_test,
            depth_write,
        }
    }
}

impl Default for DepthState {
    fn default() -> Self {
        Self {
            depth_test: true,
            depth_write: true,
        }
    }
}

// ============================================================================
// Core Rendering Components
// ============================================================================

/// Transform component (position, rotation, scale)
#[derive(Debug, Clone, Copy)]
pub struct TransformComponent(pub Transform);

/// World-space transform (computed from hierarchy)
#[derive(Debug, Clone, Copy)]
pub struct WorldTransform(pub Transform);

/// Mesh component
#[derive(Debug, Clone, Copy)]
pub struct MeshComponent(pub Handle<Mesh>);

/// Material component
#[derive(Debug, Clone, Copy)]
pub struct MaterialComponent(pub Material);

/// Visibility component
#[derive(Debug, Clone, Copy)]
pub struct Visible(pub bool);

impl Default for Visible {
    fn default() -> Self {
        Self(true)
    }
}

// ============================================================================
// Lighting Components
// ============================================================================

/// Point light component
#[derive(Debug, Clone, Copy)]
pub struct PointLight {
    pub color: Vec3,
    pub intensity: f32,
    pub range: f32,
}

/// Directional light component
#[derive(Debug, Clone, Copy)]
pub struct DirectionalLight {
    pub color: Vec3,
    pub intensity: f32,
}

/// Spot light component
#[derive(Debug, Clone, Copy)]
pub struct SpotLight {
    pub color: Vec3,
    pub intensity: f32,
    pub inner_angle: f32,
    pub outer_angle: f32,
    pub range: f32,
}

/// Marker/flag component indicating a light should cast shadows
#[derive(Debug, Clone, Copy)]
pub struct CanCastShadow(pub bool);

impl Default for CanCastShadow {
    fn default() -> Self {
        Self(true)
    }
}

// ============================================================================
// Utility Components
// ============================================================================

/// Name component for debugging
#[derive(Debug, Clone)]
pub struct Name(pub String);

impl Name {
    pub fn new(name: impl Into<String>) -> Self {
        Self(name.into())
    }
}

// ============================================================================
// Animation Components
// ============================================================================

/// Rotation animation component
#[derive(Debug, Clone, Copy)]
pub struct RotateAnimation {
    pub axis: Vec3,
    pub speed: f32,
}

/// Orbit animation component
#[derive(Debug, Clone, Copy)]
pub struct OrbitAnimation {
    pub center: Vec3,
    pub radius: f32,
    pub speed: f32,
    pub offset: f32,
}

// ============================================================================
// glTF Metadata Components
// ============================================================================

/// Stores the originating glTF node index for an entity.
#[derive(Debug, Clone, Copy, PartialEq, Eq, Hash)]
pub struct GltfNode(pub usize);

/// Stores the originating glTF material index for an entity.
#[derive(Debug, Clone, Copy, PartialEq, Eq, Hash)]
pub struct GltfMaterial(pub usize);

// ============================================================================
// Hierarchy Components (for future use)
// ============================================================================

/// Parent entity reference
#[derive(Debug, Clone, Copy)]
pub struct Parent(pub hecs::Entity);

/// List of children entities
#[derive(Debug, Clone)]
pub struct Children(pub Vec<hecs::Entity>);<|MERGE_RESOLUTION|>--- conflicted
+++ resolved
@@ -24,12 +24,7 @@
     /// Use the scene camera's projection (default behaviour).
     Perspective,
     /// Render in a dedicated orthographic pass that treats the transform
-<<<<<<< HEAD
-    /// translation as screen-space units and keeps the quad axis-aligned to
-    /// the screen regardless of the scene camera orientation.
-=======
     /// translation as screen-space units.
->>>>>>> 04afc293
     Orthographic,
 }
 
