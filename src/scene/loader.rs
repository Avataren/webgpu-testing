--- conflicted
+++ resolved
@@ -687,15 +687,6 @@
                     gltf::animation::Property::Translation => match reader.read_outputs() {
                         Some(gltf::animation::util::ReadOutputs::Translations(iter)) => {
                             let mut values: Vec<Vec3> = iter.map(Vec3::from).collect();
-<<<<<<< HEAD
-
-                            if scale_multiplier != 1.0 {
-                                for value in &mut values {
-                                    *value *= scale_multiplier;
-                                }
-                            }
-=======
->>>>>>> bec2cb54
 
                             if !Self::reconcile_keyframe_lengths(
                                 &mut times,
