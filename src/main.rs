mod demo_scenes;

use demo_scenes::DemoScene;
use wgpu_cube::AppBuilder;

#[cfg(target_arch = "wasm32")]
use wasm_bindgen::prelude::*;

//const ACTIVE_SCENE: DemoScene = DemoScene::ShadowTest;

const ACTIVE_SCENE: DemoScene = DemoScene::Gltf {
    path: "web/assets/chessboard/ABeautifulGame.gltf",
    scale: 15.0,
};

fn build_app() -> AppBuilder {
    let mut builder = AppBuilder::new();
    builder.add_plugin(ACTIVE_SCENE.plugin());
    builder
}

#[cfg(not(target_arch = "wasm32"))]
fn main() {
    if let Err(err) = wgpu_cube::run(build_app()) {
        eprintln!("Application error: {err}");
    }
}

#[cfg(target_arch = "wasm32")]
#[wasm_bindgen(start)]
<<<<<<< HEAD
pub fn wasm_start() -> Result<(), JsValue> {
=======
pub fn main() -> Result<(), JsValue> {
>>>>>>> dd942712
    wgpu_cube::run(build_app())
}<|MERGE_RESOLUTION|>--- conflicted
+++ resolved
@@ -28,10 +28,6 @@
 
 #[cfg(target_arch = "wasm32")]
 #[wasm_bindgen(start)]
-<<<<<<< HEAD
-pub fn wasm_start() -> Result<(), JsValue> {
-=======
 pub fn main() -> Result<(), JsValue> {
->>>>>>> dd942712
     wgpu_cube::run(build_app())
 }