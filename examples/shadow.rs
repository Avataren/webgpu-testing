use std::path::Path;

use glam::{Quat, Vec2, Vec3};
use log::info;
use wgpu_cube::app::{AppBuilder, StartupContext, UpdateContext};
use wgpu_cube::renderer::{Material, Texture};
use wgpu_cube::scene::components::{
    Billboard, BillboardOrientation, BillboardProjection, BillboardSpace, DepthState,
};
use wgpu_cube::scene::{
    MaterialComponent, MeshComponent, Name, Transform, TransformComponent, Visible,
};

#[cfg(target_arch = "wasm32")]
use wasm_bindgen::prelude::*;

fn build_app() -> AppBuilder {
    let mut builder = AppBuilder::new();
    builder.add_startup_system(setup_shadow_scene);
    builder.add_system(orbit_camera(12.0, 6.0));
    builder
}

fn setup_shadow_scene(ctx: &mut StartupContext<'_>) {
    let renderer = &mut *ctx.renderer;
    let scene = &mut *ctx.scene;

    info!("Creating shadow map test scene...");

    let (verts, idx) = wgpu_cube::renderer::cube_mesh();
    let cube_mesh = renderer.create_mesh(&verts, &idx);
    let cube_handle = scene.assets.meshes.insert(cube_mesh);

    let (quad_vertices, quad_indices) = wgpu_cube::renderer::quad_mesh();
    let quad_mesh = renderer.create_mesh(&quad_vertices, &quad_indices);
    let quad_handle = scene.assets.meshes.insert(quad_mesh);

    let checker_texture = Texture::checkerboard(
        renderer.get_device(),
        renderer.get_queue(),
        512,
        32,
        [200, 200, 200, 255],
        [40, 40, 40, 255],
        Some("Shadow Test Floor"),
    );
    let checker_handle = scene.assets.textures.insert(checker_texture);

    let floor_material = Material::pbr()
        .with_base_color_texture(checker_handle.index() as u32)
        .with_roughness(1.0);

    scene.world.spawn((
        Name::new("Shadow Test Floor"),
        TransformComponent(Transform::from_trs(
            Vec3::new(0.0, -0.05, 0.0),
            Quat::IDENTITY,
            Vec3::new(25.0, 0.1, 25.0),
        )),
        MeshComponent(cube_handle),
        MaterialComponent(floor_material),
        Visible(true),
    ));

    let cube_material = Material::new([220, 220, 230, 255])
        .with_metallic(0.0)
        .with_roughness(0.3);

    scene.world.spawn((
        Name::new("Shadow Test Cube"),
        TransformComponent(Transform::from_trs(
            Vec3::new(0.0, 1.0, 0.0),
            Quat::IDENTITY,
            Vec3::splat(1.5),
        )),
        MeshComponent(cube_handle),
        MaterialComponent(cube_material),
        Visible(true),
    ));

    let webgpu_texture = Texture::from_path(
        renderer.get_device(),
        renderer.get_queue(),
        Path::new("web/assets/textures/webgpu.png"),
        true,
    )
    .expect("Failed to load webgpu billboard texture");
    let webgpu_handle = scene.assets.textures.insert(webgpu_texture);

    let sprite_material = Material::new([255, 255, 255, 255])
        .with_base_color_texture(webgpu_handle.index() as u32)
        .with_alpha();

    let resolution = renderer.settings().resolution.clone();
<<<<<<< HEAD
    let base_ortho = Vec2::new(1920.0, 1080.0);
    let ortho_size = if resolution.width == 0 || resolution.height == 0 {
        base_ortho
    } else {
        let aspect = resolution.width as f32 / resolution.height as f32;
        let base_aspect = base_ortho.x / base_ortho.y;

        if aspect >= base_aspect {
            Vec2::new(base_ortho.y * aspect, base_ortho.y)
        } else {
            Vec2::new(base_ortho.x, base_ortho.x / aspect)
        }
    };
    renderer.set_billboard_ortho_size(ortho_size.x, ortho_size.y);

    let resolution_vec = Vec2::new(resolution.width as f32, resolution.height as f32);
    let units_per_pixel = if resolution.width == 0 || resolution.height == 0 {
        Vec2::ONE
    } else {
        Vec2::new(
            ortho_size.x / resolution_vec.x,
            ortho_size.y / resolution_vec.y,
        )
    };

    let sprite_pixels = Vec2::splat(256.0);
    let sprite_scale = Vec3::new(
        sprite_pixels.x * units_per_pixel.x,
        sprite_pixels.y * units_per_pixel.y,
        1.0,
    );

=======
    renderer.set_billboard_ortho_size(resolution.width as f32, resolution.height as f32);
    let ortho_size = renderer.billboard_ortho_size();
>>>>>>> bc22f4ef
    let half = ortho_size * 0.5;
    let sprite_half = Vec2::new(sprite_scale.x * 0.5, sprite_scale.y * 0.5);

    let placements = [
        (
            "Top Left",
            Vec2::new(-half.x + sprite_half.x, half.y - sprite_half.y),
        ),
        (
            "Top Right",
            Vec2::new(half.x - sprite_half.x, half.y - sprite_half.y),
        ),
        (
            "Bottom Left",
            Vec2::new(-half.x + sprite_half.x, -half.y + sprite_half.y),
        ),
        (
            "Bottom Right",
            Vec2::new(half.x - sprite_half.x, -half.y + sprite_half.y),
        ),
    ];

    for (label, pos) in placements {
        let translation = Vec3::new(pos.x, pos.y, -0.5);
        let transform = Transform::from_trs(translation, Quat::IDENTITY, sprite_scale);
        let billboard = Billboard::new(BillboardOrientation::FaceCamera)
            .with_projection(BillboardProjection::Orthographic)
            .with_space(BillboardSpace::World);

        scene.world.spawn((
            Name::new(format!("Shadow Test {} Billboard", label)),
            TransformComponent(transform),
            MeshComponent(quad_handle),
            MaterialComponent(sprite_material),
            billboard,
            DepthState::new(false, false),
            Visible(true),
        ));
    }

    renderer.update_texture_bind_group(&scene.assets);

    info!("Shadow test scene created: {} entities", scene.world.len());
}

fn orbit_camera(
    radius: f32,
    height: f32,
) -> Box<dyn for<'a> FnMut(&mut UpdateContext<'a>) + 'static> {
    Box::new(move |ctx: &mut UpdateContext<'_>| {
        let t = ctx.scene.time() as f32 * 0.25;
        let camera = ctx.scene.camera_mut();
        camera.eye = Vec3::new(t.cos() * radius, height, t.sin() * radius);
        camera.target = Vec3::ZERO;
        camera.up = Vec3::Y;
    })
}

#[cfg(not(target_arch = "wasm32"))]
fn main() {
    if let Err(err) = wgpu_cube::run(build_app()) {
        eprintln!("Application error: {err}");
    }
}

#[cfg(target_arch = "wasm32")]
fn main() {}

#[cfg(target_arch = "wasm32")]
#[wasm_bindgen]
pub fn start_app() {
    web_sys::console::log_1(&"[Rust] start_app() called".into());

    match wgpu_cube::run(build_app()) {
        Ok(_) => {
            web_sys::console::log_1(&"[Rust] Application started successfully".into());
        }
        Err(e) => {
            web_sys::console::error_1(&format!("[Rust] Error: {:?}", e).into());
        }
    }
}<|MERGE_RESOLUTION|>--- conflicted
+++ resolved
@@ -92,43 +92,8 @@
         .with_alpha();
 
     let resolution = renderer.settings().resolution.clone();
-<<<<<<< HEAD
-    let base_ortho = Vec2::new(1920.0, 1080.0);
-    let ortho_size = if resolution.width == 0 || resolution.height == 0 {
-        base_ortho
-    } else {
-        let aspect = resolution.width as f32 / resolution.height as f32;
-        let base_aspect = base_ortho.x / base_ortho.y;
-
-        if aspect >= base_aspect {
-            Vec2::new(base_ortho.y * aspect, base_ortho.y)
-        } else {
-            Vec2::new(base_ortho.x, base_ortho.x / aspect)
-        }
-    };
-    renderer.set_billboard_ortho_size(ortho_size.x, ortho_size.y);
-
-    let resolution_vec = Vec2::new(resolution.width as f32, resolution.height as f32);
-    let units_per_pixel = if resolution.width == 0 || resolution.height == 0 {
-        Vec2::ONE
-    } else {
-        Vec2::new(
-            ortho_size.x / resolution_vec.x,
-            ortho_size.y / resolution_vec.y,
-        )
-    };
-
-    let sprite_pixels = Vec2::splat(256.0);
-    let sprite_scale = Vec3::new(
-        sprite_pixels.x * units_per_pixel.x,
-        sprite_pixels.y * units_per_pixel.y,
-        1.0,
-    );
-
-=======
     renderer.set_billboard_ortho_size(resolution.width as f32, resolution.height as f32);
     let ortho_size = renderer.billboard_ortho_size();
->>>>>>> bc22f4ef
     let half = ortho_size * 0.5;
     let sprite_half = Vec2::new(sprite_scale.x * 0.5, sprite_scale.y * 0.5);
 
