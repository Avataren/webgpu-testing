--- conflicted
+++ resolved
@@ -23,13 +23,8 @@
         let mut log_open = true;
 
         app.set_egui_ui(move |ctx| {
-<<<<<<< HEAD
-            stats_window.show(ctx, Some(&mut stats_open));
-            log_window.show(ctx, Some(&mut log_open));
-=======
             stats_window.show(ctx, None);
             log_window.show(ctx, None);
->>>>>>> 51c4bb21
         });
 
         wgpu_cube::run_with_app(app).unwrap();
